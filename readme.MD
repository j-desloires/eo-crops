<<<<<<< HEAD
![python](https://img.shields.io/badge/python-3.9-blue?)

<div align="center">

![logo](doc/s2_agriculture.jpg)

🌾 **Python library for crop monitoring using Earth Observations**🛰
=======
A small python module that brings together the features of SentinelHub, the eo-learn python library and OrfeoToolBox for basic downloading and processing of Earth observation data for crop monitoring. 
>>>>>>> 18fb50de


# Installation

To install the package, you must first clone the git repository to the desired folder

```bash
git clone git@github.com:j-desloires/eo-crops.git
```

Then, open Anaconda prompt and create the environment from environment.yml

```
cd eo-crops
conda env create -f environment.yml
conda activate eo-crops
pip install .
```


If you want to run a jupyter notebook, you need to install jupyter on the environment. Then, you will be able to select the kernel.

```
conda install -c anaconda ipykernel -y
python -m ipykernel install --user --name=eo-crops
jupyter notebook
```

# Dependencies

You should have OrfeoToolBox installed (https://www.orfeo-toolbox.org/CookBook/Installation.html) if you would like to apply pansharpening and multitemporal speckle filtering (Quegan). 

Also, you should have a Sentinelhub account with credentials. The latter can be sponsored using [Network of Resources program](https://nor-discover.cloudeo.group/Service/EDC-Sentinel-Hub/SponsoringWizardPricelist)

# Citation

```
@misc{eocrops_2022,
  title={eo-crops Python package for processing Earth observations for crop monitoring},
  author={Johann Desloires},
  year={2022},
  publisher={Github},
  journal={GitHub repository},
  howpublished={\url{https://github.com/j-desloires/eo-crops}},
}
```
<|MERGE_RESOLUTION|>--- conflicted
+++ resolved
@@ -1,57 +1,57 @@
-<<<<<<< HEAD
-![python](https://img.shields.io/badge/python-3.9-blue?)
-
-<div align="center">
-
-![logo](doc/s2_agriculture.jpg)
-
-🌾 **Python library for crop monitoring using Earth Observations**🛰
-=======
-A small python module that brings together the features of SentinelHub, the eo-learn python library and OrfeoToolBox for basic downloading and processing of Earth observation data for crop monitoring. 
->>>>>>> 18fb50de
-
-
-# Installation
-
-To install the package, you must first clone the git repository to the desired folder
-
-```bash
-git clone git@github.com:j-desloires/eo-crops.git
-```
-
-Then, open Anaconda prompt and create the environment from environment.yml
-
-```
-cd eo-crops
-conda env create -f environment.yml
-conda activate eo-crops
-pip install .
-```
-
-
-If you want to run a jupyter notebook, you need to install jupyter on the environment. Then, you will be able to select the kernel.
-
-```
-conda install -c anaconda ipykernel -y
-python -m ipykernel install --user --name=eo-crops
-jupyter notebook
-```
-
-# Dependencies
-
-You should have OrfeoToolBox installed (https://www.orfeo-toolbox.org/CookBook/Installation.html) if you would like to apply pansharpening and multitemporal speckle filtering (Quegan). 
-
-Also, you should have a Sentinelhub account with credentials. The latter can be sponsored using [Network of Resources program](https://nor-discover.cloudeo.group/Service/EDC-Sentinel-Hub/SponsoringWizardPricelist)
-
-# Citation
-
-```
-@misc{eocrops_2022,
-  title={eo-crops Python package for processing Earth observations for crop monitoring},
-  author={Johann Desloires},
-  year={2022},
-  publisher={Github},
-  journal={GitHub repository},
-  howpublished={\url{https://github.com/j-desloires/eo-crops}},
-}
-```
+
+![python](https://img.shields.io/badge/python-3.9-blue?)
+
+<div align="center">
+
+![logo](doc/s2_agriculture.jpg)
+
+🌾 **Python library for crop monitoring using Earth Observations**🛰
+
+
+A small python module that brings together the features of SentinelHub, the eo-learn python library and OrfeoToolBox for basic downloading and processing of Earth observation data for crop monitoring. 
+
+
+# Installation
+
+To install the package, you must first clone the git repository to the desired folder
+
+```bash
+git clone git@github.com:j-desloires/eo-crops.git
+```
+
+Then, open Anaconda prompt and create the environment from environment.yml
+
+```
+cd eo-crops
+conda env create -f environment.yml
+conda activate eo-crops
+pip install .
+```
+
+
+If you want to run a jupyter notebook, you need to install jupyter on the environment. Then, you will be able to select the kernel.
+
+```
+conda install -c anaconda ipykernel -y
+python -m ipykernel install --user --name=eo-crops
+jupyter notebook
+```
+
+# Dependencies
+
+You should have OrfeoToolBox installed (https://www.orfeo-toolbox.org/CookBook/Installation.html) if you would like to apply pansharpening and multitemporal speckle filtering (Quegan). 
+
+Also, you should have a Sentinelhub account with credentials. The latter can be sponsored using [Network of Resources program](https://nor-discover.cloudeo.group/Service/EDC-Sentinel-Hub/SponsoringWizardPricelist)
+
+# Citation
+
+```
+@misc{eocrops_2022,
+  title={eo-crops Python package for processing Earth observations for crop monitoring},
+  author={Johann Desloires},
+  year={2022},
+  publisher={Github},
+  journal={GitHub repository},
+  howpublished={\url{https://github.com/j-desloires/eo-crops}},
+}
+```