--- conflicted
+++ resolved
@@ -1,930 +1,925 @@
-import copy
-import sentinelhub
-
-import numpy as np
-import pandas as pd
-
-from eolearn.geometry import VectorToRasterTask
-from eolearn.core import FeatureType, EOTask
-
-
-from eolearn.features.interpolation import (
-    LinearInterpolationTask,
-    CubicInterpolationTask,
-)
-
-
-import eocrops.utils.utils as utils
-from eolearn.geometry.morphology import ErosionTask
-
-from scipy.optimize import curve_fit
-
-from eolearn.core import RemoveFeatureTask
-from eolearn.core import FeatureType, EOTask
-from scipy.optimize import curve_fit
-
-from scipy.optimize import curve_fit
-
-
-
-class PolygonMask(EOTask):
-    """
-    EOTask that performs rasterization from an input shapefile into :
-    - data_timeless feature 'FIELD_ID' (0 nodata; 1,...,N for each observation of the shapefile ~ object IDs)
-    - mask_timeless feature 'polygon_mask' (0 if pixels outside the polygon(s) from the shapefile, 1 otherwise
-
-    Parameters
-    ----------
-    geodataframe : TYPE GeoDataFrame
-        Input geodataframe read as GeoDataFrame, each observation represents a polygon (e.g. fields)
-    new_feature_name : TYPE string
-        Name of the new features which contains clustering_task predictions
-
-    Returns
-    -------
-    EOPatch
-    """
-
-    def __init__(self, geodataframe):
-        self.geodataframe = geodataframe
-
-    def execute(self, eopatch):
-
-        # Check CRS and transform into UTM
-        self.geodataframe = utils.check_crs(self.geodataframe)
-
-        # Get an ID for each polygon from the input shapefile
-        self.geodataframe["FIELD_ID"] = list(range(1, self.geodataframe.shape[0] + 1))
-
-        if self.geodataframe.shape[0] > 1:
-            bbox = self.geodataframe.geometry.total_bounds
-            polygon_mask = sentinelhub.BBox(
-                bbox=[(bbox[0], bbox[1]), (bbox[2], bbox[3])], crs=self.geodataframe.crs
-            )
-            self.geodataframe["MASK"] = polygon_mask.geometry
-        else:
-            self.geodataframe["MASK"] = self.geodataframe["geometry"]
-
-        self.geodataframe["polygon_bool"] = True
-
-        rasterization_task = VectorToRasterTask(
-            self.geodataframe,
-            (FeatureType.DATA_TIMELESS, "FIELD_ID"),
-            values_column="FIELD_ID",
-            raster_shape=(FeatureType.MASK, "IS_DATA"),
-            raster_dtype=np.uint16,
-        )
-        eopatch = rasterization_task.execute(eopatch)
-
-        rasterization_task = VectorToRasterTask(
-            self.geodataframe,
-            (FeatureType.MASK_TIMELESS, "MASK"),
-            values_column="polygon_bool",
-            raster_shape=(FeatureType.MASK, "IS_DATA"),
-            raster_dtype=np.uint16,
-        )
-        eopatch = rasterization_task.execute(eopatch)
-
-        eopatch.mask_timeless["MASK"] = eopatch.mask_timeless["MASK"].astype(bool)
-
-        return eopatch
-
-
-class MaskPixels(EOTask):
-    def __init__(self, features, fname="MASK"):
-        """
-        Parameters
-        ----------
-        feature (list): of features in data and/or data_timeless
-        fname (str): name of the mask
-        """
-        self.features = features
-        self.fname = fname
-
-    @staticmethod
-    def _filter_array(patch, ftype, fname, mask):
-        ivs = patch[ftype][fname]
-
-        arr0 = np.ma.array(
-            ivs, dtype=np.float32, mask=(1 - mask).astype(bool), fill_value=np.nan
-        )
-
-        arr0 = arr0.filled()
-        patch[ftype][fname] = arr0
-
-        return patch
-
-    def execute(self, patch, erosion=0):
-        copy_patch = copy.deepcopy(patch)
-        times = len(patch.timestamp)
-        if erosion:
-            erode = ErosionTask(
-                mask_feature=(FeatureType.MASK_TIMELESS, self.fname),
-                disk_radius=erosion,
-            )
-            erode.execute(copy_patch)
-
-        crop_mask = copy_patch["mask_timeless"][self.fname]
-        # Filter the pixels of each features
-        for index in self.features:
-            if index in list(patch.data.keys()):
-                ftype = "data"
-                shape = patch[ftype][index].shape[-1]
-                mask = crop_mask.reshape(1, crop_mask.shape[0], crop_mask.shape[1], 1)
-                mask = [mask for k in range(times)]
-                mask = np.concatenate(mask, axis=0)
-                mask = [mask for k in range(shape)]
-                mask = np.concatenate(mask, axis=-1)
-            else:
-                ftype = "data_timeless"
-                mask = crop_mask
-            patch = self._filter_array(patch, ftype, index, mask)
-
-        return patch
-
-
-class InterpolateFeatures(EOTask):
-    def __init__(
-        self, resampled_range, features=None, algorithm="linear", copy_features=None
-    ):
-        self.resampled_range = resampled_range
-        self.features = features
-        self.algorithm = algorithm
-        self.copy_features = copy_features
-
-    def _interpolate_feature(self, eopatch, features, mask_feature):
-
-        kwargs = dict(
-            mask_feature=mask_feature,
-            resample_range=self.resampled_range,
-            feature=features,
-            bounds_error=False,
-        )
-
-        if self.resampled_range is not None:
-            kwargs["copy_features"] = self.copy_features
-
-        if self.algorithm == "linear":
-            interp = LinearInterpolationTask(parallel=True, **kwargs)
-        elif self.algorithm == "cubic":
-            interp = CubicInterpolationTask(**kwargs)
-        eopatch = interp.execute(eopatch)
-        return eopatch
-
-    def execute(self, eopatch):
-
-        """Gap filling after data extraction, very useful if did not include it in the data extraction workflow"""
-
-        mask_feature = None
-        if "VALID_DATA" in list(eopatch.mask.keys()):
-            mask_feature = (FeatureType.MASK, "VALID_DATA")
-
-        if self.features is None:
-            self.features = [
-                (FeatureType.DATA, fname)
-                for fname in eopatch.get_features()[FeatureType.DATA]
-            ]
-
-        dico = {}
-        for ftype, fname in self.features:
-            new_eopatch = copy.deepcopy(eopatch)
-            new_eopatch = self._interpolate_feature(
-                new_eopatch, (ftype, fname), mask_feature
-            )
-            dico[fname] = new_eopatch[ftype][fname]
-
-        eopatch["data"] = dico
-        t, h, w, _ = dico[fname].shape
-        eopatch.timestamp = new_eopatch.timestamp
-        eopatch["mask"]["IS_DATA"] = (np.zeros((t, h, w, 1)) + 1).astype(int)
-        eopatch["mask"]["VALID_DATA"] = (np.zeros((t, h, w, 1)) + 1).astype(bool)
-        if "CLM" in eopatch.mask.keys():
-            remove_feature = RemoveFeatureTask([(FeatureType.MASK, "CLM")])
-            remove_feature.execute(eopatch)
-
-        return eopatch
-
-
-<<<<<<< HEAD
-class CurveFitting:
-    def __init__(self, range_doy=(1, 365)):
-=======
-class CurveFitting(EOTask):
-    def __init__(self, range_doy=None):
->>>>>>> 18fb50de
-        self.range_doy = range_doy
-        self.params = None
-
-    @staticmethod
-    def _reformat_arrays(x, y):
-        x = np.array(x)
-        if len(x.shape) < 2:
-            x = x.reshape(x.shape[0], 1)
-        y = np.array(y)
-        if len(y.shape) < 2:
-            y = y.reshape(y.shape[0], 1)
-        return x, y
-
-    def get_time_series_profile(
-        self,
-        eopatch,
-        feature,
-        feature_mask="polygon_mask",
-        function=np.nanmedian,
-        threshold=None,
-        resampling=None,
-    ):
-        """
-        Get aggregated time series at the object level, i.e. aggregate all pixels not masked
-        Parameters
-        ----------
-        eopatch (EOPatch) : EOPatch saved
-        feature (str) : Name of the feature
-        feature_mask (str) : Name of the boolean mask for pixels outside field boundaries
-        function (np.function) : Function to aggregate object pixels
-
-        Returns (np.array) : Aggregated 1-d time series
-        -------
-
-        """
-
-        if feature not in eopatch[FeatureType.DATA].keys():
-            raise ValueError("The feature name " + feature + " is not in the EOPatch")
-
-        feature_array = eopatch[FeatureType.DATA][feature]
-
-        if feature_mask not in eopatch[FeatureType.MASK_TIMELESS].keys():
-            raise ValueError(
-                "The feature {0} is missing in MASK_TIMELESS".format(feature_mask)
-            )
-        crop_mask = eopatch[FeatureType.MASK_TIMELESS][feature_mask]
-
-        # Transform mask from 3D to 4D
-        times, h, w, shape = feature_array.shape
-        mask = crop_mask.reshape(1, h, w, 1)
-        mask = [mask for _ in range(times)]
-        mask = np.concatenate(mask, axis=0)
-        #######################
-        mask = [mask for _ in range(shape)]
-        mask = np.concatenate(mask, axis=-1)
-        ########################
-        a = np.ma.array(feature_array, mask=np.invert(mask))
-        ts_mean = np.ma.apply_over_axes(function, a, [1, 2])
-        ts_mean = ts_mean.reshape(ts_mean.shape[0], ts_mean.shape[-1])
-
-        # Thresholding time series values before and after the season
-        doy, ids_filter = self.get_doy_period(eopatch)
-        if self.range_doy is not None and threshold:
-            ts_mean[: ids_filter[0]] = threshold
-            ts_mean[ids_filter[-1] :] = threshold
-
-        # Replace nas values with nearest valid value
-        nans, x = self._nan_helper(ts_mean)
-        ts_mean[nans] = np.interp(x(nans), x(~nans), ts_mean[~nans])
-
-        if resampling:
-            cs = Akima1DInterpolator(doy, ts_mean)
-            doy = np.arange(1, 365, resampling)
-            ts_mean = cs(doy)
-
-        return doy, ts_mean
-
-    def get_doy_period(self, eopatch):
-        """
-        Get day of the year acquisition dates from eopatch.timestamp
-        Parameters
-        ----------
-        eopatch (EOPatch) : eopatch to read
-
-        Returns (np.array : day of the years, np.array : index of image within the season (range_doy))
-        -------
-
-        """
-
-        first_of_year = eopatch.timestamp[0].timetuple().tm_yday
-        last_of_year = eopatch.timestamp[-1].timetuple().tm_yday
-
-        times = np.asarray([time.toordinal() for time in eopatch.timestamp])
-        times_ = (times - times[0]) / (times[-1] - times[0])
-        times_doy = times_ * (last_of_year - first_of_year) + first_of_year
-
-        if self.range_doy is None:
-            return times_doy
-        ids_filter = np.where(
-            (times_doy > int(self.range_doy[0])) & (times_doy < int(self.range_doy[1]))
-        )[0]
-
-        return times_doy, ids_filter
-
-    def _instance_inputs(
-        self,
-        eopatch,
-        feature,
-        feature_mask="polygon_mask",
-        function=np.nanmedian,
-        threshold=0.2,
-    ):
-        """
-        Initialize inputs to perform curve fitting
-        Parameters
-        ----------
-        eopatch (EOPatch) : EOPatch which will be processed
-        feature (str) : name of the feature to process
-        feature_mask (str) : mask name in EOPatch to subset field pixels
-        function (np.function) : function to aggregate pixels at object level
-
-        Returns (np.array : day of the year within growing season ,
-                np.array : day of the year min/max w.r.t growing season,
-                np.array : aggregated time series witihin growing season)
-        -------
-
-        """
-
-        times_doy, y = self.get_time_series_profile(
-            eopatch, feature, feature_mask, function
-        )
-
-        x = (times_doy - self.range_doy[0]) / (self.range_doy[-1] - self.range_doy[0])
-        ids = np.where(((x > 0) & (x < 1)))[0]
-
-        times_doy_idx = list(times_doy[ids])
-        x_idx = list(x[ids])
-        y_idx = list(y.flatten()[ids])
-
-        if times_doy_idx[0] > self.range_doy[0]:
-            times_doy_idx.insert(0, self.range_doy[0])
-            x_idx.insert(0, 0.0)
-            y_idx.insert(0, threshold)
-
-        if times_doy_idx[-1] < self.range_doy[-1]:
-            times_doy_idx.append(self.range_doy[-1])
-            x_idx.append(1.0)
-            y_idx.append(threshold)
-
-        x_idx = np.array(x_idx)
-        times_doy_idx, y_idx = self._reformat_arrays(times_doy_idx, y_idx)
-
-        return times_doy_idx, x_idx, y_idx
-
-    def _init_execute(
-        self, eopatch, feature, feature_mask, function, resampling, threshold=0.2
-    ):
-        times_doy, x, y = self._instance_inputs(
-            eopatch, feature, feature_mask, function, threshold
-        )
-
-        if resampling > 0:
-            times_doy = np.array(range(1, 365, resampling))
-            new_x = (times_doy - self.range_doy[0]) / (
-                self.range_doy[-1] - self.range_doy[0]
-            )
-            new_x[new_x < 0] = 0
-            new_x[new_x > 1] = 1
-        else:
-            new_x = x
-
-        return x, y.flatten(), times_doy, new_x
-
-    def _replace_values(
-        self, eopatch, ts_mean, doy_o, ts_fitted, doy_r, resampling, cloud_coverage=0.05
-    ):
-        # Replace interpolated values by original ones cloud free
-        corrected_doy_d = doy_r.copy()
-        corrected_doubly_res = ts_fitted.copy()
-
-        for idx, i in enumerate(doy_o):
-            if eopatch.scalar["COVERAGE"][idx][0] < cloud_coverage:
-                previous_idx = np.where(doy_r <= i)[0][-1]
-                next_idx = (
-                    np.where(doy_r > i)[0][0] if i < np.max(doy_r) else previous_idx
-                )
-                argmin_ = np.argmin(
-                    np.array(
-                        [
-                            i - corrected_doy_d[previous_idx],
-                            corrected_doy_d[next_idx] - i,
-                        ]
-                    )
-                )
-                last_idx = previous_idx if argmin_ == 0 else next_idx
-                corrected_doy_d[last_idx] = i
-                corrected_doubly_res[last_idx] = ts_mean[idx]
-
-        if resampling:
-            cs = Akima1DInterpolator(corrected_doy_d, corrected_doubly_res)
-            corrected_doy_d = np.arange(1, 365, resampling)
-            corrected_doubly_res = cs(corrected_doy_d)
-
-        nans, x = self._nan_helper(corrected_doubly_res)
-        corrected_doubly_res[nans] = np.interp(
-            x(nans), x(~nans), corrected_doubly_res[~nans]
-        )
-
-        return corrected_doy_d, corrected_doubly_res
-
-    def _crop_values(self, ts_mean, min_threshold, max_threshold):
-        ts_mean[ts_mean < float(min_threshold)] = min_threshold
-        if max_threshold:
-            ts_mean[ts_mean > float(max_threshold)] = max_threshold
-        return ts_mean
-
-    @staticmethod
-    def _nan_helper(y):
-        return np.isnan(y), lambda z: z.nonzero()[0]
-
-    def _fit_whittaker(
-        self, doy, ts_mean, degree_smoothing, threshold=0.2, weighted=True
-    ):
-        import modape
-        from modape.whittaker import ws2d, ws2doptv, ws2doptvp
-
-        # Apply whittaker smoothing
-        w = np.array((ts_mean >= threshold) * 1, dtype="double")
-        if weighted:
-            w = w * ts_mean / np.max(ts_mean)
-        smoothed_y = ws2d(ts_mean, degree_smoothing, w.flatten())
-        doy, smoothed_y = self._reformat_arrays(doy, smoothed_y)
-        return doy, smoothed_y
-
-    def whittaker_smoothing(
-        self,
-        eopatch,
-        feature,
-        feature_mask="polygon_mask",
-        function=np.nanmedian,
-        resampling=0,
-        min_threshold=0.2,
-        max_threshold=None,
-        degree_smoothing=1,
-        weighted=True,
-    ):
-        import modape
-        from modape.whittaker import ws2d
-
-        # Get time series profile
-        doy, ts_mean_ = self.get_time_series_profile(
-            eopatch,
-            feature,
-            feature_mask=feature_mask,
-            function=function,
-        )
-
-        indices = np.setdiff1d(
-            np.arange(len(doy)), np.unique(doy, return_index=True)[1]
-        )
-        doy = np.array([int(k) for i, k in enumerate(doy) if i not in indices])
-        ts_mean_ = np.array([k for i, k in enumerate(ts_mean_) if i not in indices])
-
-        nans, x = self._nan_helper(ts_mean_)
-        ts_mean_[nans] = np.interp(x(nans), x(~nans), ts_mean_[~nans])
-
-        ts_mean = self._crop_values(ts_mean_, min_threshold, max_threshold)
-
-        # Interpolate the data to a regular time grid
-        if resampling:
-            try:
-                cs = Akima1DInterpolator(doy, ts_mean)
-                doy = np.arange(1, 365, resampling)
-                ts_mean = cs(doy)
-
-            except Exception as e:
-                warnings.WarningMessage(
-                    f"Cannot interpolate over new periods due to : {e}"
-                )
-
-        nans, x = self._nan_helper(ts_mean)
-        ts_mean[nans] = np.interp(x(nans), x(~nans), ts_mean[~nans])
-        # Apply Whittaker smoothing
-        w = np.array((ts_mean > min_threshold) * 1, dtype="float")
-
-        if weighted:
-            w = w * ts_mean / np.max(ts_mean)
-
-        if ts_mean.shape[1] > 1:
-            ts_mean = np.array(
-                [
-                    ws2d(
-                        ts_mean[..., i].flatten().astype("float"),
-                        degree_smoothing,
-                        w[..., i].flatten(),
-                    )
-                    for i in range(ts_mean.shape[1])
-                ]
-            )
-            ts_mean = np.swapaxes(ts_mean, 0, 1)
-
-        else:
-            ts_mean = np.array(
-                ws2d(ts_mean.flatten().astype("float"), degree_smoothing, w.flatten())
-            )
-
-        ts_mean = self._crop_values(ts_mean, min_threshold, max_threshold)
-        doy, ts_mean = self._reformat_arrays(doy, ts_mean)
-
-        return doy, ts_mean
-
-
-class AsymmetricGaussian(CurveFitting):
-    def __init__(self, **kwargs):
-        super().__init__(**kwargs)
-
-    @staticmethod
-    def _asym_gaussian(x, initial_value, scale, a1, a2, a3, a4, a5):
-        return initial_value + scale * np.piecewise(
-            x,
-            [x < a1, x >= a1],
-            [
-                lambda y: np.exp(-(((a1 - y) / a4) ** a5)),
-                lambda y: np.exp(-(((y - a1) / a2) ** a3)),
-            ],
-        )
-
-    def _fit_optimize_asym(self, x_axis, y_axis, initial_parameters=None):
-        bounds_lower = [
-            np.quantile(y_axis, 0.1),
-            -np.inf,
-            x_axis[0],
-            -np.inf,
-            -np.inf,
-            -np.inf,
-            -np.inf,
-        ]
-
-        bounds_upper = [
-            np.max(y_axis),
-            np.inf,
-            x_axis[-1],
-            np.inf,
-            np.inf,
-            np.inf,
-            np.inf,
-        ]
-
-        if initial_parameters is None:
-            initial_parameters = [
-                np.mean(y_axis),
-                0.2,
-                x_axis[np.argmax(y_axis)],
-                0.15,
-                10,
-                0.2,
-                5,
-            ]
-
-        popt, pcov = curve_fit(
-            self._asym_gaussian,
-            x_axis,
-            y_axis,
-            initial_parameters,
-            bounds=(bounds_lower, bounds_upper),
-            maxfev=10e10,
-            absolute_sigma=True,
-            # method =  'lm'
-        )
-        self.params = popt
-
-        return popt
-
-    def fit_asym_gaussian(self, x, y):
-        a = self._fit_optimize_asym(x, y)
-        return self._asym_gaussian(x, *a)
-
-    def get_fitted_values(
-        self,
-        eopatch,
-        feature,
-        feature_mask="polygon_mask",
-        function=np.nanmedian,
-        resampling=0,
-        threshold=0.2,
-    ):
-        """
-        Apply Asymmetric function to do curve fitting from aggregated time series.
-        It aims to reconstruct, smooth and extract phenological parameters from time series
-        Parameters
-        ----------
-        eopatch (EOPatch)
-        feature (str) : name of the feature to process
-        feature_mask (str) : name of the polygon mask
-        function (np.function) : function to aggregate pixels at object level
-
-        resampling (np.array : dates from reconstructed time series, np.array : aggregated time series)
-
-        Returns
-        -------
-
-        """
-
-        x, y, times_doy, new_x = self._init_execute(
-            eopatch, feature, feature_mask, function, resampling, threshold
-        )
-        y[y < threshold] = threshold
-
-        initial_value, scale, a1, a2, a3, a4, a5 = self._fit_optimize_asym(x, y)
-        fitted = self._asym_gaussian(new_x, initial_value, scale, a1, a2, a3, a4, a5)
-        fitted[fitted < threshold] = threshold
-
-        return times_doy, fitted
-
-    def execute(
-        self,
-        eopatch,
-        feature,
-        feature_mask="polygon_mask",
-        function=np.nanmedian,
-        resampling=0,
-        threshold=0.2,
-        degree_smoothing=0.5,
-    ):
-        # Get time series profile
-        doy_o_s2, ts_mean_s2 = self.get_time_series_profile(
-            eopatch, feature, feature_mask=feature_mask, function=function
-        )
-        # Apply curve fitting
-        doy_d, doubly_res = self.get_fitted_values(
-            eopatch,
-            feature=feature,
-            function=np.nanmean,
-            resampling=resampling,
-            threshold=threshold,
-        )
-
-        # Replace interpolated values by original ones
-        corrected_doy_d, corrected_doubly_res = self._replace_values(
-            eopatch, ts_mean_s2, doy_o_s2, doubly_res, doy_d, resampling
-        )
-
-        # Smooth interpolated with observed ones
-        corrected_doy_d, smoothed_y = self._fit_whittaker(
-            doy=corrected_doy_d,
-            ts_mean=corrected_doubly_res,
-            degree_smoothing=degree_smoothing,
-            threshold=threshold,
-            weighted=True,
-        )
-
-        return corrected_doy_d, smoothed_y
-
-
-class DoublyLogistic(CurveFitting):
-    def __init__(self, **kwargs):
-        super().__init__(**kwargs)
-
-    @staticmethod
-    def _doubly_logistic(x, vb, ve, k, c, p, d, q):
-        return (
-            vb
-            + (k / (1 + np.exp(-c * (x - p))))
-            - ((k + vb + ve) / (1 + np.exp(d * (x - q))))
-        )
-
-    def _fit_optimize_doubly(self, x_axis, y_axis, initial_parameters=None):
-        popt, _ = curve_fit(
-            self._doubly_logistic,
-            x_axis,
-            y_axis,
-            # method="lm",
-            p0=initial_parameters,  # np.array([0.5, 6, 0.2, 150, 0.23, 240]),
-            maxfev=int(10e6),
-            bounds=[-np.Inf, np.Inf],
-        )
-
-        self.params = popt
-
-        return popt
-
-    def fit_logistic(self, x, y):
-        a = self._fit_optimize_doubly(x, y)
-        return self._doubly_logistic(x, *a)
-
-    def get_fitted_values(
-        self,
-        eopatch,
-        feature,
-        feature_mask="polygon_mask",
-        function=np.nanmedian,
-        resampling=0,
-        threshold=0.2,
-    ):
-        """
-        Apply Doubly Logistic function to do curve fitting from aggregated time series.
-        It aims to reconstruct, smooth and extract phenological parameters from time series
-        Parameters
-        ----------
-        eopatch (EOPatch)
-        feature (str) : name of the feature to process
-        feature_mask (str) : name of the polygon mask
-        function (np.function) : function to aggregate pixels at object level
-
-        resampling (np.array : dates from reconstructed time series, np.array : aggregated time series)
-
-        Returns
-        -------
-
-        """
-
-        x, y, times_doy, new_x = self._init_execute(
-            eopatch, feature, feature_mask, function, resampling, threshold
-        )
-        y[y < threshold] = threshold
-
-        vb, ve, k, c, p, d, q = self._fit_optimize_doubly(x, y)
-        fitted = self._doubly_logistic(new_x, vb, ve, k, c, p, d, q)
-        fitted[fitted < threshold] = threshold
-
-        return times_doy, fitted
-
-    def execute(
-        self,
-        eopatch,
-        feature,
-        feature_mask="polygon_mask",
-        function=np.nanmedian,
-        resampling=0,
-        threshold=0.2,
-        degree_smoothing=0.5,
-    ):
-        # Get time series profile
-        doy_o_s2, ts_mean_s2 = self.get_time_series_profile(
-            eopatch, feature, feature_mask=feature_mask, function=function
-        )
-
-        doy_d, doubly_res = self.get_fitted_values(
-            eopatch,
-            feature=feature,
-            function=np.nanmean,
-            resampling=resampling,
-            threshold=threshold,
-        )
-
-        corrected_doy_d, corrected_doubly_res = self._replace_values(
-            eopatch, ts_mean_s2, doy_o_s2, doubly_res, doy_d, resampling
-        )
-
-        # Apply whittaker smoothing
-        corrected_doy_d, smoothed_y = self._fit_whittaker(
-            doy=corrected_doy_d,
-            ts_mean=corrected_doubly_res,
-            degree_smoothing=degree_smoothing,
-            threshold=threshold,
-            weighted=True,
-        )
-
-        return corrected_doy_d, smoothed_y
-
-
-class FourrierDiscrete(CurveFitting):
-    def __init__(self, omega=1.5, **kwargs):
-        super().__init__(**kwargs)
-        self.omega = omega
-
-    @staticmethod
-    def _clean_data(x_axis, y_axis):
-        good_vals = np.argwhere(~np.isnan(y_axis.flatten()))
-        y_axis = np.take(y_axis, good_vals, 0)
-        x_axis = np.take(x_axis, good_vals, 0)
-        if x_axis[-1] > 1:
-            x_axis = (x_axis - x_axis[0]) / (x_axis[-1] - x_axis[0])
-        return x_axis, y_axis
-
-    def _hants(self, x, c, omega, a1, a2, b1, b2):
-        """
-        Formula for a 2nd order Fourier series
-
-        Parameters
-        ----------
-        x : Timepoint t on the x-axis
-        c : Intercept coefficient
-        omega : Omega coefficient (Wavelength)
-        a1 : 1st order cosine coefficient
-        a2 : 2nd order cosine coefficient
-        b1 : 1st oder sine coefficient
-        b2 : 2nd order sine coefficient
-
-        Returns
-        -------
-        Parameters of the 2nd order Fourier series formula to be used in the "fouriersmoother" function
-        """
-        return (
-            c
-            + (a1 * np.cos(2 * np.pi * omega * 1 * x))
-            + (b1 * np.sin(2 * np.pi * omega * 1 * x))
-            + (a2 * np.cos(2 * np.pi * omega * 2 * x))
-            + (b2 * np.sin(2 * np.pi * omega * 2 * x))
-        )
-
-    def _fourier(self, x, *a):
-        ret = a[0] * np.cos(np.pi / self.omega * x)
-        for deg in range(1, len(a)):
-            ret += a[deg] * np.cos((deg + 1) * np.pi / self.omega * x)
-        return ret
-
-    def fit_fourier(self, x_axis, y_axis, new_x):
-        '''
-        Other version of fourier, but we should focus on hants instead
-        '''
-        x_axis, y_axis = self._clean_data(x_axis, y_axis)
-        popt, _ = curve_fit(self._fourier, x_axis[:, 0], y_axis[:, 0], [1.0] * 5)
-        self.params = popt
-        return self._fourier(new_x, *popt)
-
-    def fit_hants(self, x_axis, y_axis, new_x):
-        '''
-        Harmonic analysis of Time Series
-        '''
-        x_axis, y_axis = self._clean_data(x_axis, y_axis)
-
-        popt, _ = curve_fit(
-            self._hants,
-            x_axis[:, 0],
-            y_axis[:, 0],
-            maxfev=5000,
-            method="trf",
-            p0=[np.mean(y_axis), 1, 1, 1, 1, 1],
-        )
-        self.params = popt
-        return self._hants(new_x, *popt)
-
-    def get_fitted_values(
-        self,
-        eopatch,
-        feature,
-        feature_mask="polygon_mask",
-        function=np.nanmedian,
-        resampling=0,
-        fft=True,
-        threshold=0.2,
-    ):
-        """
-        Apply Fourrier transform function to do curve fitting from aggregated time series.
-        It aims to reconstruct, smooth and extract phenological parameters from time series
-        Parameters
-        ----------
-        eopatch (EOPatch)
-        feature (str) : name of the feature to process
-        feature_mask (str) : name of the polygon mask
-        function (np.function) : function to aggregate pixels at object level
-
-        resampling (np.array : dates from reconstructed time series, np.array : aggregated time series)
-
-        Returns
-        -------
-        """
-        x, y, times_doy, new_x = self._init_execute(
-            eopatch, feature, feature_mask, function, resampling, threshold
-        )
-
-        y[y < threshold] = threshold
-
-        fitted = self.fit_hants(x, y, new_x) if fft else self.fit_fourier(x, y, new_x)
-        fitted[fitted < threshold] = threshold
-
-        return times_doy, fitted
-
-    def execute(
-        self,
-        eopatch,
-        feature,
-        feature_mask="polygon_mask",
-        function=np.nanmedian,
-        resampling=0,
-        fft=True,
-        threshold=0.2,
-        degree_smoothing=0.5,
-    ):
-        # Get time series profile
-        doy_o_s2, ts_mean_s2 = self.get_time_series_profile(
-            eopatch, feature, feature_mask=feature_mask, function=function
-        )
-
-        # Apply curve fitting
-        doy_d, doubly_res = self.get_fitted_values(
-            eopatch,
-            feature=feature,
-            function=np.nanmean,
-            resampling=resampling,
-            fft=fft,
-            threshold=threshold,
-        )
-
-        # Replace interpolated values by original ones
-        corrected_doy_d, corrected_doubly_res = self._replace_values(
-            eopatch=eopatch,
-            ts_mean=ts_mean_s2,
-            doy_o=doy_o_s2,
-            ts_fitted=doubly_res,
-            doy_r=doy_d,
-            resampling=resampling,
-        )
-
-        # Apply whittaker smoothing
-        corrected_doy_d, smoothed_y = self._fit_whittaker(
-            doy=corrected_doy_d,
-            ts_mean=corrected_doubly_res,
-            degree_smoothing=degree_smoothing,
-            threshold=threshold,
-            weighted=True,
-        )
-
-        return corrected_doy_d, smoothed_y
-
+import copy
+import sentinelhub
+
+import numpy as np
+import pandas as pd
+
+from eolearn.geometry import VectorToRasterTask
+from eolearn.core import FeatureType, EOTask
+
+
+from eolearn.features.interpolation import (
+    LinearInterpolationTask,
+    CubicInterpolationTask,
+)
+
+
+import eocrops.utils.utils as utils
+from eolearn.geometry.morphology import ErosionTask
+
+from scipy.optimize import curve_fit
+
+from eolearn.core import RemoveFeatureTask
+from eolearn.core import FeatureType, EOTask
+from scipy.optimize import curve_fit
+
+from scipy.optimize import curve_fit
+
+
+
+class PolygonMask(EOTask):
+    """
+    EOTask that performs rasterization from an input shapefile into :
+    - data_timeless feature 'FIELD_ID' (0 nodata; 1,...,N for each observation of the shapefile ~ object IDs)
+    - mask_timeless feature 'polygon_mask' (0 if pixels outside the polygon(s) from the shapefile, 1 otherwise
+
+    Parameters
+    ----------
+    geodataframe : TYPE GeoDataFrame
+        Input geodataframe read as GeoDataFrame, each observation represents a polygon (e.g. fields)
+    new_feature_name : TYPE string
+        Name of the new features which contains clustering_task predictions
+
+    Returns
+    -------
+    EOPatch
+    """
+
+    def __init__(self, geodataframe):
+        self.geodataframe = geodataframe
+
+    def execute(self, eopatch):
+
+        # Check CRS and transform into UTM
+        self.geodataframe = utils.check_crs(self.geodataframe)
+
+        # Get an ID for each polygon from the input shapefile
+        self.geodataframe["FIELD_ID"] = list(range(1, self.geodataframe.shape[0] + 1))
+
+        if self.geodataframe.shape[0] > 1:
+            bbox = self.geodataframe.geometry.total_bounds
+            polygon_mask = sentinelhub.BBox(
+                bbox=[(bbox[0], bbox[1]), (bbox[2], bbox[3])], crs=self.geodataframe.crs
+            )
+            self.geodataframe["MASK"] = polygon_mask.geometry
+        else:
+            self.geodataframe["MASK"] = self.geodataframe["geometry"]
+
+        self.geodataframe["polygon_bool"] = True
+
+        rasterization_task = VectorToRasterTask(
+            self.geodataframe,
+            (FeatureType.DATA_TIMELESS, "FIELD_ID"),
+            values_column="FIELD_ID",
+            raster_shape=(FeatureType.MASK, "IS_DATA"),
+            raster_dtype=np.uint16,
+        )
+        eopatch = rasterization_task.execute(eopatch)
+
+        rasterization_task = VectorToRasterTask(
+            self.geodataframe,
+            (FeatureType.MASK_TIMELESS, "MASK"),
+            values_column="polygon_bool",
+            raster_shape=(FeatureType.MASK, "IS_DATA"),
+            raster_dtype=np.uint16,
+        )
+        eopatch = rasterization_task.execute(eopatch)
+
+        eopatch.mask_timeless["MASK"] = eopatch.mask_timeless["MASK"].astype(bool)
+
+        return eopatch
+
+
+class MaskPixels(EOTask):
+    def __init__(self, features, fname="MASK"):
+        """
+        Parameters
+        ----------
+        feature (list): of features in data and/or data_timeless
+        fname (str): name of the mask
+        """
+        self.features = features
+        self.fname = fname
+
+    @staticmethod
+    def _filter_array(patch, ftype, fname, mask):
+        ivs = patch[ftype][fname]
+
+        arr0 = np.ma.array(
+            ivs, dtype=np.float32, mask=(1 - mask).astype(bool), fill_value=np.nan
+        )
+
+        arr0 = arr0.filled()
+        patch[ftype][fname] = arr0
+
+        return patch
+
+    def execute(self, patch, erosion=0):
+        copy_patch = copy.deepcopy(patch)
+        times = len(patch.timestamp)
+        if erosion:
+            erode = ErosionTask(
+                mask_feature=(FeatureType.MASK_TIMELESS, self.fname),
+                disk_radius=erosion,
+            )
+            erode.execute(copy_patch)
+
+        crop_mask = copy_patch["mask_timeless"][self.fname]
+        # Filter the pixels of each features
+        for index in self.features:
+            if index in list(patch.data.keys()):
+                ftype = "data"
+                shape = patch[ftype][index].shape[-1]
+                mask = crop_mask.reshape(1, crop_mask.shape[0], crop_mask.shape[1], 1)
+                mask = [mask for k in range(times)]
+                mask = np.concatenate(mask, axis=0)
+                mask = [mask for k in range(shape)]
+                mask = np.concatenate(mask, axis=-1)
+            else:
+                ftype = "data_timeless"
+                mask = crop_mask
+            patch = self._filter_array(patch, ftype, index, mask)
+
+        return patch
+
+
+class InterpolateFeatures(EOTask):
+    def __init__(
+        self, resampled_range, features=None, algorithm="linear", copy_features=None
+    ):
+        self.resampled_range = resampled_range
+        self.features = features
+        self.algorithm = algorithm
+        self.copy_features = copy_features
+
+    def _interpolate_feature(self, eopatch, features, mask_feature):
+
+        kwargs = dict(
+            mask_feature=mask_feature,
+            resample_range=self.resampled_range,
+            feature=features,
+            bounds_error=False,
+        )
+
+        if self.resampled_range is not None:
+            kwargs["copy_features"] = self.copy_features
+
+        if self.algorithm == "linear":
+            interp = LinearInterpolationTask(parallel=True, **kwargs)
+        elif self.algorithm == "cubic":
+            interp = CubicInterpolationTask(**kwargs)
+        eopatch = interp.execute(eopatch)
+        return eopatch
+
+    def execute(self, eopatch):
+
+        """Gap filling after data extraction, very useful if did not include it in the data extraction workflow"""
+
+        mask_feature = None
+        if "VALID_DATA" in list(eopatch.mask.keys()):
+            mask_feature = (FeatureType.MASK, "VALID_DATA")
+
+        if self.features is None:
+            self.features = [
+                (FeatureType.DATA, fname)
+                for fname in eopatch.get_features()[FeatureType.DATA]
+            ]
+
+        dico = {}
+        for ftype, fname in self.features:
+            new_eopatch = copy.deepcopy(eopatch)
+            new_eopatch = self._interpolate_feature(
+                new_eopatch, (ftype, fname), mask_feature
+            )
+            dico[fname] = new_eopatch[ftype][fname]
+
+        eopatch["data"] = dico
+        t, h, w, _ = dico[fname].shape
+        eopatch.timestamp = new_eopatch.timestamp
+        eopatch["mask"]["IS_DATA"] = (np.zeros((t, h, w, 1)) + 1).astype(int)
+        eopatch["mask"]["VALID_DATA"] = (np.zeros((t, h, w, 1)) + 1).astype(bool)
+        if "CLM" in eopatch.mask.keys():
+            remove_feature = RemoveFeatureTask([(FeatureType.MASK, "CLM")])
+            remove_feature.execute(eopatch)
+
+        return eopatch
+
+
+class CurveFitting(EOTask):
+    def __init__(self, range_doy=None):
+        self.range_doy = range_doy
+        self.params = None
+
+    @staticmethod
+    def _reformat_arrays(x, y):
+        x = np.array(x)
+        if len(x.shape) < 2:
+            x = x.reshape(x.shape[0], 1)
+        y = np.array(y)
+        if len(y.shape) < 2:
+            y = y.reshape(y.shape[0], 1)
+        return x, y
+
+    def get_time_series_profile(
+        self,
+        eopatch,
+        feature,
+        feature_mask="polygon_mask",
+        function=np.nanmedian,
+        threshold=None,
+        resampling=None,
+    ):
+        """
+        Get aggregated time series at the object level, i.e. aggregate all pixels not masked
+        Parameters
+        ----------
+        eopatch (EOPatch) : EOPatch saved
+        feature (str) : Name of the feature
+        feature_mask (str) : Name of the boolean mask for pixels outside field boundaries
+        function (np.function) : Function to aggregate object pixels
+
+        Returns (np.array) : Aggregated 1-d time series
+        -------
+
+        """
+
+        if feature not in eopatch[FeatureType.DATA].keys():
+            raise ValueError("The feature name " + feature + " is not in the EOPatch")
+
+        feature_array = eopatch[FeatureType.DATA][feature]
+
+        if feature_mask not in eopatch[FeatureType.MASK_TIMELESS].keys():
+            raise ValueError(
+                "The feature {0} is missing in MASK_TIMELESS".format(feature_mask)
+            )
+        crop_mask = eopatch[FeatureType.MASK_TIMELESS][feature_mask]
+
+        # Transform mask from 3D to 4D
+        times, h, w, shape = feature_array.shape
+        mask = crop_mask.reshape(1, h, w, 1)
+        mask = [mask for _ in range(times)]
+        mask = np.concatenate(mask, axis=0)
+        #######################
+        mask = [mask for _ in range(shape)]
+        mask = np.concatenate(mask, axis=-1)
+        ########################
+        a = np.ma.array(feature_array, mask=np.invert(mask))
+        ts_mean = np.ma.apply_over_axes(function, a, [1, 2])
+        ts_mean = ts_mean.reshape(ts_mean.shape[0], ts_mean.shape[-1])
+
+        # Thresholding time series values before and after the season
+        doy, ids_filter = self.get_doy_period(eopatch)
+        if self.range_doy is not None and threshold:
+            ts_mean[: ids_filter[0]] = threshold
+            ts_mean[ids_filter[-1] :] = threshold
+
+        # Replace nas values with nearest valid value
+        nans, x = self._nan_helper(ts_mean)
+        ts_mean[nans] = np.interp(x(nans), x(~nans), ts_mean[~nans])
+
+        if resampling:
+            cs = Akima1DInterpolator(doy, ts_mean)
+            doy = np.arange(1, 365, resampling)
+            ts_mean = cs(doy)
+
+        return doy, ts_mean
+
+    def get_doy_period(self, eopatch):
+        """
+        Get day of the year acquisition dates from eopatch.timestamp
+        Parameters
+        ----------
+        eopatch (EOPatch) : eopatch to read
+
+        Returns (np.array : day of the years, np.array : index of image within the season (range_doy))
+        -------
+
+        """
+
+        first_of_year = eopatch.timestamp[0].timetuple().tm_yday
+        last_of_year = eopatch.timestamp[-1].timetuple().tm_yday
+
+        times = np.asarray([time.toordinal() for time in eopatch.timestamp])
+        times_ = (times - times[0]) / (times[-1] - times[0])
+        times_doy = times_ * (last_of_year - first_of_year) + first_of_year
+
+        if self.range_doy is None:
+            return times_doy
+        ids_filter = np.where(
+            (times_doy > int(self.range_doy[0])) & (times_doy < int(self.range_doy[1]))
+        )[0]
+
+        return times_doy, ids_filter
+
+    def _instance_inputs(
+        self,
+        eopatch,
+        feature,
+        feature_mask="polygon_mask",
+        function=np.nanmedian,
+        threshold=0.2,
+    ):
+        """
+        Initialize inputs to perform curve fitting
+        Parameters
+        ----------
+        eopatch (EOPatch) : EOPatch which will be processed
+        feature (str) : name of the feature to process
+        feature_mask (str) : mask name in EOPatch to subset field pixels
+        function (np.function) : function to aggregate pixels at object level
+
+        Returns (np.array : day of the year within growing season ,
+                np.array : day of the year min/max w.r.t growing season,
+                np.array : aggregated time series witihin growing season)
+        -------
+
+        """
+
+        times_doy, y = self.get_time_series_profile(
+            eopatch, feature, feature_mask, function
+        )
+
+        x = (times_doy - self.range_doy[0]) / (self.range_doy[-1] - self.range_doy[0])
+        ids = np.where(((x > 0) & (x < 1)))[0]
+
+        times_doy_idx = list(times_doy[ids])
+        x_idx = list(x[ids])
+        y_idx = list(y.flatten()[ids])
+
+        if times_doy_idx[0] > self.range_doy[0]:
+            times_doy_idx.insert(0, self.range_doy[0])
+            x_idx.insert(0, 0.0)
+            y_idx.insert(0, threshold)
+
+        if times_doy_idx[-1] < self.range_doy[-1]:
+            times_doy_idx.append(self.range_doy[-1])
+            x_idx.append(1.0)
+            y_idx.append(threshold)
+
+        x_idx = np.array(x_idx)
+        times_doy_idx, y_idx = self._reformat_arrays(times_doy_idx, y_idx)
+
+        return times_doy_idx, x_idx, y_idx
+
+    def _init_execute(
+        self, eopatch, feature, feature_mask, function, resampling, threshold=0.2
+    ):
+        times_doy, x, y = self._instance_inputs(
+            eopatch, feature, feature_mask, function, threshold
+        )
+
+        if resampling > 0:
+            times_doy = np.array(range(1, 365, resampling))
+            new_x = (times_doy - self.range_doy[0]) / (
+                self.range_doy[-1] - self.range_doy[0]
+            )
+            new_x[new_x < 0] = 0
+            new_x[new_x > 1] = 1
+        else:
+            new_x = x
+
+        return x, y.flatten(), times_doy, new_x
+
+    def _replace_values(
+        self, eopatch, ts_mean, doy_o, ts_fitted, doy_r, resampling, cloud_coverage=0.05
+    ):
+        # Replace interpolated values by original ones cloud free
+        corrected_doy_d = doy_r.copy()
+        corrected_doubly_res = ts_fitted.copy()
+
+        for idx, i in enumerate(doy_o):
+            if eopatch.scalar["COVERAGE"][idx][0] < cloud_coverage:
+                previous_idx = np.where(doy_r <= i)[0][-1]
+                next_idx = (
+                    np.where(doy_r > i)[0][0] if i < np.max(doy_r) else previous_idx
+                )
+                argmin_ = np.argmin(
+                    np.array(
+                        [
+                            i - corrected_doy_d[previous_idx],
+                            corrected_doy_d[next_idx] - i,
+                        ]
+                    )
+                )
+                last_idx = previous_idx if argmin_ == 0 else next_idx
+                corrected_doy_d[last_idx] = i
+                corrected_doubly_res[last_idx] = ts_mean[idx]
+
+        if resampling:
+            cs = Akima1DInterpolator(corrected_doy_d, corrected_doubly_res)
+            corrected_doy_d = np.arange(1, 365, resampling)
+            corrected_doubly_res = cs(corrected_doy_d)
+
+        nans, x = self._nan_helper(corrected_doubly_res)
+        corrected_doubly_res[nans] = np.interp(
+            x(nans), x(~nans), corrected_doubly_res[~nans]
+        )
+
+        return corrected_doy_d, corrected_doubly_res
+
+    def _crop_values(self, ts_mean, min_threshold, max_threshold):
+        ts_mean[ts_mean < float(min_threshold)] = min_threshold
+        if max_threshold:
+            ts_mean[ts_mean > float(max_threshold)] = max_threshold
+        return ts_mean
+
+    @staticmethod
+    def _nan_helper(y):
+        return np.isnan(y), lambda z: z.nonzero()[0]
+
+    def _fit_whittaker(
+        self, doy, ts_mean, degree_smoothing, threshold=0.2, weighted=True
+    ):
+        import modape
+        from modape.whittaker import ws2d, ws2doptv, ws2doptvp
+
+        # Apply whittaker smoothing
+        w = np.array((ts_mean >= threshold) * 1, dtype="double")
+        if weighted:
+            w = w * ts_mean / np.max(ts_mean)
+        smoothed_y = ws2d(ts_mean, degree_smoothing, w.flatten())
+        doy, smoothed_y = self._reformat_arrays(doy, smoothed_y)
+        return doy, smoothed_y
+
+    def whittaker_smoothing(
+        self,
+        eopatch,
+        feature,
+        feature_mask="polygon_mask",
+        function=np.nanmedian,
+        resampling=0,
+        min_threshold=0.2,
+        max_threshold=None,
+        degree_smoothing=1,
+        weighted=True,
+    ):
+        import modape
+        from modape.whittaker import ws2d
+
+        # Get time series profile
+        doy, ts_mean_ = self.get_time_series_profile(
+            eopatch,
+            feature,
+            feature_mask=feature_mask,
+            function=function,
+        )
+
+        indices = np.setdiff1d(
+            np.arange(len(doy)), np.unique(doy, return_index=True)[1]
+        )
+        doy = np.array([int(k) for i, k in enumerate(doy) if i not in indices])
+        ts_mean_ = np.array([k for i, k in enumerate(ts_mean_) if i not in indices])
+
+        nans, x = self._nan_helper(ts_mean_)
+        ts_mean_[nans] = np.interp(x(nans), x(~nans), ts_mean_[~nans])
+
+        ts_mean = self._crop_values(ts_mean_, min_threshold, max_threshold)
+
+        # Interpolate the data to a regular time grid
+        if resampling:
+            try:
+                cs = Akima1DInterpolator(doy, ts_mean)
+                doy = np.arange(1, 365, resampling)
+                ts_mean = cs(doy)
+
+            except Exception as e:
+                warnings.WarningMessage(
+                    f"Cannot interpolate over new periods due to : {e}"
+                )
+
+        nans, x = self._nan_helper(ts_mean)
+        ts_mean[nans] = np.interp(x(nans), x(~nans), ts_mean[~nans])
+        # Apply Whittaker smoothing
+        w = np.array((ts_mean > min_threshold) * 1, dtype="float")
+
+        if weighted:
+            w = w * ts_mean / np.max(ts_mean)
+
+        if ts_mean.shape[1] > 1:
+            ts_mean = np.array(
+                [
+                    ws2d(
+                        ts_mean[..., i].flatten().astype("float"),
+                        degree_smoothing,
+                        w[..., i].flatten(),
+                    )
+                    for i in range(ts_mean.shape[1])
+                ]
+            )
+            ts_mean = np.swapaxes(ts_mean, 0, 1)
+
+        else:
+            ts_mean = np.array(
+                ws2d(ts_mean.flatten().astype("float"), degree_smoothing, w.flatten())
+            )
+
+        ts_mean = self._crop_values(ts_mean, min_threshold, max_threshold)
+        doy, ts_mean = self._reformat_arrays(doy, ts_mean)
+
+        return doy, ts_mean
+
+
+class AsymmetricGaussian(CurveFitting):
+    def __init__(self, **kwargs):
+        super().__init__(**kwargs)
+
+    @staticmethod
+    def _asym_gaussian(x, initial_value, scale, a1, a2, a3, a4, a5):
+        return initial_value + scale * np.piecewise(
+            x,
+            [x < a1, x >= a1],
+            [
+                lambda y: np.exp(-(((a1 - y) / a4) ** a5)),
+                lambda y: np.exp(-(((y - a1) / a2) ** a3)),
+            ],
+        )
+
+    def _fit_optimize_asym(self, x_axis, y_axis, initial_parameters=None):
+        bounds_lower = [
+            np.quantile(y_axis, 0.1),
+            -np.inf,
+            x_axis[0],
+            -np.inf,
+            -np.inf,
+            -np.inf,
+            -np.inf,
+        ]
+
+        bounds_upper = [
+            np.max(y_axis),
+            np.inf,
+            x_axis[-1],
+            np.inf,
+            np.inf,
+            np.inf,
+            np.inf,
+        ]
+
+        if initial_parameters is None:
+            initial_parameters = [
+                np.mean(y_axis),
+                0.2,
+                x_axis[np.argmax(y_axis)],
+                0.15,
+                10,
+                0.2,
+                5,
+            ]
+
+        popt, pcov = curve_fit(
+            self._asym_gaussian,
+            x_axis,
+            y_axis,
+            initial_parameters,
+            bounds=(bounds_lower, bounds_upper),
+            maxfev=10e10,
+            absolute_sigma=True,
+            # method =  'lm'
+        )
+        self.params = popt
+
+        return popt
+
+    def fit_asym_gaussian(self, x, y):
+        a = self._fit_optimize_asym(x, y)
+        return self._asym_gaussian(x, *a)
+
+    def get_fitted_values(
+        self,
+        eopatch,
+        feature,
+        feature_mask="polygon_mask",
+        function=np.nanmedian,
+        resampling=0,
+        threshold=0.2,
+    ):
+        """
+        Apply Asymmetric function to do curve fitting from aggregated time series.
+        It aims to reconstruct, smooth and extract phenological parameters from time series
+        Parameters
+        ----------
+        eopatch (EOPatch)
+        feature (str) : name of the feature to process
+        feature_mask (str) : name of the polygon mask
+        function (np.function) : function to aggregate pixels at object level
+
+        resampling (np.array : dates from reconstructed time series, np.array : aggregated time series)
+
+        Returns
+        -------
+
+        """
+
+        x, y, times_doy, new_x = self._init_execute(
+            eopatch, feature, feature_mask, function, resampling, threshold
+        )
+        y[y < threshold] = threshold
+
+        initial_value, scale, a1, a2, a3, a4, a5 = self._fit_optimize_asym(x, y)
+        fitted = self._asym_gaussian(new_x, initial_value, scale, a1, a2, a3, a4, a5)
+        fitted[fitted < threshold] = threshold
+
+        return times_doy, fitted
+
+    def execute(
+        self,
+        eopatch,
+        feature,
+        feature_mask="polygon_mask",
+        function=np.nanmedian,
+        resampling=0,
+        threshold=0.2,
+        degree_smoothing=0.5,
+    ):
+        # Get time series profile
+        doy_o_s2, ts_mean_s2 = self.get_time_series_profile(
+            eopatch, feature, feature_mask=feature_mask, function=function
+        )
+        # Apply curve fitting
+        doy_d, doubly_res = self.get_fitted_values(
+            eopatch,
+            feature=feature,
+            function=np.nanmean,
+            resampling=resampling,
+            threshold=threshold,
+        )
+
+        # Replace interpolated values by original ones
+        corrected_doy_d, corrected_doubly_res = self._replace_values(
+            eopatch, ts_mean_s2, doy_o_s2, doubly_res, doy_d, resampling
+        )
+
+        # Smooth interpolated with observed ones
+        corrected_doy_d, smoothed_y = self._fit_whittaker(
+            doy=corrected_doy_d,
+            ts_mean=corrected_doubly_res,
+            degree_smoothing=degree_smoothing,
+            threshold=threshold,
+            weighted=True,
+        )
+
+        return corrected_doy_d, smoothed_y
+
+
+class DoublyLogistic(CurveFitting):
+    def __init__(self, **kwargs):
+        super().__init__(**kwargs)
+
+    @staticmethod
+    def _doubly_logistic(x, vb, ve, k, c, p, d, q):
+        return (
+            vb
+            + (k / (1 + np.exp(-c * (x - p))))
+            - ((k + vb + ve) / (1 + np.exp(d * (x - q))))
+        )
+
+    def _fit_optimize_doubly(self, x_axis, y_axis, initial_parameters=None):
+        popt, _ = curve_fit(
+            self._doubly_logistic,
+            x_axis,
+            y_axis,
+            # method="lm",
+            p0=initial_parameters,  # np.array([0.5, 6, 0.2, 150, 0.23, 240]),
+            maxfev=int(10e6),
+            bounds=[-np.Inf, np.Inf],
+        )
+
+        self.params = popt
+
+        return popt
+
+    def fit_logistic(self, x, y):
+        a = self._fit_optimize_doubly(x, y)
+        return self._doubly_logistic(x, *a)
+
+    def get_fitted_values(
+        self,
+        eopatch,
+        feature,
+        feature_mask="polygon_mask",
+        function=np.nanmedian,
+        resampling=0,
+        threshold=0.2,
+    ):
+        """
+        Apply Doubly Logistic function to do curve fitting from aggregated time series.
+        It aims to reconstruct, smooth and extract phenological parameters from time series
+        Parameters
+        ----------
+        eopatch (EOPatch)
+        feature (str) : name of the feature to process
+        feature_mask (str) : name of the polygon mask
+        function (np.function) : function to aggregate pixels at object level
+
+        resampling (np.array : dates from reconstructed time series, np.array : aggregated time series)
+
+        Returns
+        -------
+
+        """
+
+        x, y, times_doy, new_x = self._init_execute(
+            eopatch, feature, feature_mask, function, resampling, threshold
+        )
+        y[y < threshold] = threshold
+
+        vb, ve, k, c, p, d, q = self._fit_optimize_doubly(x, y)
+        fitted = self._doubly_logistic(new_x, vb, ve, k, c, p, d, q)
+        fitted[fitted < threshold] = threshold
+
+        return times_doy, fitted
+
+    def execute(
+        self,
+        eopatch,
+        feature,
+        feature_mask="polygon_mask",
+        function=np.nanmedian,
+        resampling=0,
+        threshold=0.2,
+        degree_smoothing=0.5,
+    ):
+        # Get time series profile
+        doy_o_s2, ts_mean_s2 = self.get_time_series_profile(
+            eopatch, feature, feature_mask=feature_mask, function=function
+        )
+
+        doy_d, doubly_res = self.get_fitted_values(
+            eopatch,
+            feature=feature,
+            function=np.nanmean,
+            resampling=resampling,
+            threshold=threshold,
+        )
+
+        corrected_doy_d, corrected_doubly_res = self._replace_values(
+            eopatch, ts_mean_s2, doy_o_s2, doubly_res, doy_d, resampling
+        )
+
+        # Apply whittaker smoothing
+        corrected_doy_d, smoothed_y = self._fit_whittaker(
+            doy=corrected_doy_d,
+            ts_mean=corrected_doubly_res,
+            degree_smoothing=degree_smoothing,
+            threshold=threshold,
+            weighted=True,
+        )
+
+        return corrected_doy_d, smoothed_y
+
+
+class FourrierDiscrete(CurveFitting):
+    def __init__(self, omega=1.5, **kwargs):
+        super().__init__(**kwargs)
+        self.omega = omega
+
+    @staticmethod
+    def _clean_data(x_axis, y_axis):
+        good_vals = np.argwhere(~np.isnan(y_axis.flatten()))
+        y_axis = np.take(y_axis, good_vals, 0)
+        x_axis = np.take(x_axis, good_vals, 0)
+        if x_axis[-1] > 1:
+            x_axis = (x_axis - x_axis[0]) / (x_axis[-1] - x_axis[0])
+        return x_axis, y_axis
+
+    def _hants(self, x, c, omega, a1, a2, b1, b2):
+        """
+        Formula for a 2nd order Fourier series
+
+        Parameters
+        ----------
+        x : Timepoint t on the x-axis
+        c : Intercept coefficient
+        omega : Omega coefficient (Wavelength)
+        a1 : 1st order cosine coefficient
+        a2 : 2nd order cosine coefficient
+        b1 : 1st oder sine coefficient
+        b2 : 2nd order sine coefficient
+
+        Returns
+        -------
+        Parameters of the 2nd order Fourier series formula to be used in the "fouriersmoother" function
+        """
+        return (
+            c
+            + (a1 * np.cos(2 * np.pi * omega * 1 * x))
+            + (b1 * np.sin(2 * np.pi * omega * 1 * x))
+            + (a2 * np.cos(2 * np.pi * omega * 2 * x))
+            + (b2 * np.sin(2 * np.pi * omega * 2 * x))
+        )
+
+    def _fourier(self, x, *a):
+        ret = a[0] * np.cos(np.pi / self.omega * x)
+        for deg in range(1, len(a)):
+            ret += a[deg] * np.cos((deg + 1) * np.pi / self.omega * x)
+        return ret
+
+    def fit_fourier(self, x_axis, y_axis, new_x):
+        '''
+        Other version of fourier, but we should focus on hants instead
+        '''
+        x_axis, y_axis = self._clean_data(x_axis, y_axis)
+        popt, _ = curve_fit(self._fourier, x_axis[:, 0], y_axis[:, 0], [1.0] * 5)
+        self.params = popt
+        return self._fourier(new_x, *popt)
+
+    def fit_hants(self, x_axis, y_axis, new_x):
+        '''
+        Harmonic analysis of Time Series
+        '''
+        x_axis, y_axis = self._clean_data(x_axis, y_axis)
+
+        popt, _ = curve_fit(
+            self._hants,
+            x_axis[:, 0],
+            y_axis[:, 0],
+            maxfev=5000,
+            method="trf",
+            p0=[np.mean(y_axis), 1, 1, 1, 1, 1],
+        )
+        self.params = popt
+        return self._hants(new_x, *popt)
+
+    def get_fitted_values(
+        self,
+        eopatch,
+        feature,
+        feature_mask="polygon_mask",
+        function=np.nanmedian,
+        resampling=0,
+        fft=True,
+        threshold=0.2,
+    ):
+        """
+        Apply Fourrier transform function to do curve fitting from aggregated time series.
+        It aims to reconstruct, smooth and extract phenological parameters from time series
+        Parameters
+        ----------
+        eopatch (EOPatch)
+        feature (str) : name of the feature to process
+        feature_mask (str) : name of the polygon mask
+        function (np.function) : function to aggregate pixels at object level
+
+        resampling (np.array : dates from reconstructed time series, np.array : aggregated time series)
+
+        Returns
+        -------
+        """
+        x, y, times_doy, new_x = self._init_execute(
+            eopatch, feature, feature_mask, function, resampling, threshold
+        )
+
+        y[y < threshold] = threshold
+
+        fitted = self.fit_hants(x, y, new_x) if fft else self.fit_fourier(x, y, new_x)
+        fitted[fitted < threshold] = threshold
+
+        return times_doy, fitted
+
+    def execute(
+        self,
+        eopatch,
+        feature,
+        feature_mask="polygon_mask",
+        function=np.nanmedian,
+        resampling=0,
+        fft=True,
+        threshold=0.2,
+        degree_smoothing=0.5,
+    ):
+        # Get time series profile
+        doy_o_s2, ts_mean_s2 = self.get_time_series_profile(
+            eopatch, feature, feature_mask=feature_mask, function=function
+        )
+
+        # Apply curve fitting
+        doy_d, doubly_res = self.get_fitted_values(
+            eopatch,
+            feature=feature,
+            function=np.nanmean,
+            resampling=resampling,
+            fft=fft,
+            threshold=threshold,
+        )
+
+        # Replace interpolated values by original ones
+        corrected_doy_d, corrected_doubly_res = self._replace_values(
+            eopatch=eopatch,
+            ts_mean=ts_mean_s2,
+            doy_o=doy_o_s2,
+            ts_fitted=doubly_res,
+            doy_r=doy_d,
+            resampling=resampling,
+        )
+
+        # Apply whittaker smoothing
+        corrected_doy_d, smoothed_y = self._fit_whittaker(
+            doy=corrected_doy_d,
+            ts_mean=corrected_doubly_res,
+            degree_smoothing=degree_smoothing,
+            threshold=threshold,
+            weighted=True,
+        )
+
+        return corrected_doy_d, smoothed_y
+